--- conflicted
+++ resolved
@@ -71,11 +71,6 @@
   console.log(`[MCP] SwiftLint version: ${installationCheck.version}`);
   
   try {
-<<<<<<< HEAD
-    const output = await runSwiftLintFix(path);
-    console.log(`[SwiftLint Output]:\n${output}`);
-    return { success: true, data: output };
-=======
     let result: SwiftLintResult;
     
     // Lint the provided changed files
@@ -94,7 +89,6 @@
     console.log("[SwiftLint Output]:\n" + result.output);
     
     return { success: true, data: result };
->>>>>>> cdf1cb10
   } catch (err: any) {
     const msg = String(err?.message || err);
     if (/no such file|not found|does not exist|missing/i.test(msg)) {
