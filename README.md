--- conflicted
+++ resolved
@@ -1,59 +1,5 @@
 # iOS MCP Code Quality Server
 
-<<<<<<< HEAD
-A high-quality Model Context Protocol (MCP) server for iOS code quality analysis, implementing MCP best practices for security, performance, and reliability.
-
-## Overview
-
-This MCP server provides comprehensive iOS code quality tools including:
-- **Test execution** with detailed failure reporting and AI-driven suggestions
-- **SwiftLint integration** for code style and quality analysis
-- **Comprehensive error handling** with proper MCP error codes
-- **Security features** including rate limiting and input validation
-- **Health monitoring** with detailed system checks
-- **Structured logging** for debugging and monitoring
-
-## MCP Best Practices Implementation
-
-### ✅ Security Features
-- **Rate limiting** to prevent abuse (configurable)
-- **Input validation** using Zod schemas
-- **Security headers** (CSP, X-Frame-Options, etc.)
-- **DNS rebinding protection** with configurable allowed hosts
-- **Structured error handling** with proper MCP error codes
-- **Session management** with automatic cleanup
-
-### ✅ Protocol Compliance
-- Full MCP protocol support using official SDK
-- Proper JSON-RPC 2.0 error responses
-- Session-based connection management
-- Graceful connection handling and cleanup
-
-### ✅ Tools Implementation
-- **test** - Execute iOS tests with comprehensive reporting
-- **lint** - Run SwiftLint with detailed analysis
-- Enhanced error handling with timeout support
-- Input validation and sanitization
-
-### ✅ Advanced Features
-- **Health checks** - `/health` endpoint with system status
-- **Structured logging** - Configurable log levels and formats
-- **Environment-based configuration** - Flexible deployment options
-- **Graceful shutdown** - Proper cleanup on termination
-- **Progress reporting** - Detailed task execution tracking
-
-### 🚧 Future Enhancements (Planned)
-- **Resources** - Access to project files and reports
-- **Prompts** - Pre-built prompts for code review and analysis
-- **Sampling** - AI model integration for advanced features
-- **Caching** - Performance optimization for repeated operations
-
-## Quick Start
-
-### Local Development
-
-1. **Install dependencies:**
-=======
 A Model Context Protocol (MCP) server that provides comprehensive iOS code quality analysis and test automation capabilities. This server enables AI assistants to run Xcode tests, perform linter analysis, and provide detailed feedback on iOS projects through structured, actionable reports.
 
 ![License](https://img.shields.io/github/license/a-25/ios-mcp-code-quality-server)
@@ -102,218 +48,20 @@
    ```
 
 2. **Install dependencies:**
->>>>>>> 48c9201c
    ```bash
    npm install
    ```
 
-<<<<<<< HEAD
-2. **Build the server:**
-=======
 3. **Build the project:**
->>>>>>> 48c9201c
    ```bash
    npm run build
    ```
 
-<<<<<<< HEAD
-3. **Start the server:**
-=======
 4. **Start the server:**
->>>>>>> 48c9201c
    ```bash
    npm start
    ```
 
-<<<<<<< HEAD
-4. **Configure your MCP client:**
-   Set the server endpoint to `http://localhost:3000`
-
-### Configuration
-
-Environment variables (with defaults):
-
-```bash
-# Server Configuration
-PORT=3000
-NODE_ENV=development
-LOG_LEVEL=info
-
-# MCP Server Identity
-MCP_SERVER_NAME=ios-mcp-code-quality-server
-MCP_SERVER_VERSION=0.1.0
-
-# Security Settings
-ALLOWED_HOSTS=127.0.0.1,localhost,127.0.0.1:3000,localhost:3000
-RATE_LIMIT_WINDOW_MS=60000
-RATE_LIMIT_MAX_REQUESTS=100
-
-# Performance Settings
-SESSION_CLEANUP_INTERVAL_MS=300000
-MAX_CONCURRENT_TASKS=5
-```
-
-## API Reference
-
-### Tools
-
-#### `test` - Run iOS Tests
-Execute iOS tests and get detailed failure analysis.
-
-**Parameters:**
-- `xcodeproj` (optional): Path to Xcode project
-- `xcworkspace` (optional): Path to Xcode workspace  
-- `scheme` (optional): Build scheme to use
-- `destination` (optional): Test destination (simulator/device)
-
-**Response:**
-- Success: Detailed test results with pass/fail counts
-- Failure: Error analysis with suggestions
-
-#### `lint` - Run SwiftLint
-Analyze code quality using SwiftLint.
-
-**Parameters:**
-- `xcodeproj` (optional): Path to Xcode project
-- `xcworkspace` (optional): Path to Xcode workspace
-- `path` (optional): Path to analyze (defaults to ./Sources)
-
-**Response:**
-- Linting results with violations and fixes applied
-
-### Endpoints
-
-#### `GET /health`
-System health check with detailed status information.
-
-**Response:**
-```json
-{
-  "status": "healthy|degraded|unhealthy",
-  "timestamp": "2025-01-01T00:00:00.000Z",
-  "uptime": 12345,
-  "version": "0.1.0",
-  "checks": {
-    "memory": { "status": "pass", "message": "Memory usage: 0.45%" },
-    "filesystem": { "status": "pass", "message": "File system access OK" },
-    "configuration": { "status": "pass", "message": "Configuration OK" }
-  }
-}
-```
-
-## Architecture
-
-### Core Components
-
-- **Server Core** (`src/index.ts`) - Main MCP server with Express integration
-- **Task Orchestrator** (`src/core/taskOrchestrator.ts`) - Manages test and lint operations
-- **Security Middleware** (`src/middleware/security.ts`) - Rate limiting and security headers
-- **Error Handling** (`src/utils/errorHandling.ts`) - MCP-compliant error management
-- **Health System** (`src/utils/health.ts`) - System monitoring and health checks
-- **Structured Logging** (`src/utils/logger.ts`) - Configurable logging system
-
-### Security Architecture
-
-1. **Input Layer**: Zod validation and sanitization
-2. **Rate Limiting**: Per-client request limiting
-3. **Transport Security**: DNS rebinding protection
-4. **Session Management**: Automatic cleanup and isolation
-5. **Error Handling**: Safe error exposure without information leakage
-
-### Performance Features
-
-- **Concurrent Task Management**: Queue-based task execution
-- **Timeout Protection**: Prevents hanging operations  
-- **Memory Monitoring**: Tracks resource usage
-- **Session Cleanup**: Automatic resource cleanup
-
-## Development
-
-### Project Structure
-```
-src/
-├── config/          # Environment configuration
-├── core/            # Core business logic
-├── middleware/      # Express middleware
-├── utils/           # Utility functions
-└── __tests__/       # Test files
-```
-
-### Scripts
-
-```bash
-npm start          # Build and start server
-npm test           # Run test suite
-npm run lint       # Run code linting
-```
-
-### Testing
-
-The server includes comprehensive tests:
-- Unit tests for core functionality
-- Integration tests for MCP protocol
-- Health check validation
-- Error handling verification
-
-Run tests with:
-```bash
-npm test
-```
-
-### Code Quality
-
-- **ESLint** configuration for consistent code style
-- **TypeScript** for type safety
-- **Structured logging** for debugging
-- **Error boundaries** for fault tolerance
-
-## Security Considerations
-
-- **Local deployment only** - designed for local development use
-- **Rate limiting** prevents abuse
-- **Input validation** prevents injection attacks  
-- **Session isolation** prevents cross-session data leakage
-- **Secure defaults** for all configuration options
-
-## Troubleshooting
-
-### Common Issues
-
-1. **Server won't start**
-   - Check port availability: `lsof -i :3000`
-   - Verify Node.js version: `node --version` (requires Node 18+)
-
-2. **Health check fails**
-   - Check filesystem permissions for `/tmp` directory
-   - Verify memory availability
-
-3. **Rate limiting errors**
-   - Adjust `RATE_LIMIT_MAX_REQUESTS` environment variable
-   - Check client request patterns
-
-### Debugging
-
-Enable debug logging:
-```bash
-LOG_LEVEL=debug npm start
-```
-
-Check health status:
-```bash
-curl http://localhost:3000/health
-```
-
-## Contributing
-
-1. Follow existing code style (ESLint configuration provided)
-2. Add tests for new features
-3. Update documentation for API changes
-4. Ensure security best practices
-
-## License
-
-See LICENSE file for details.
-=======
 ### AI Assistant Integration
 
 Configure your AI assistant (Claude, Copilot, etc.) to use this MCP server:
@@ -344,6 +92,30 @@
 export PORT=8080
 export LOG_LEVEL=debug
 npm start
+```
+
+### Configuration
+
+Environment variables (with defaults):
+
+```bash
+# Server Configuration
+PORT=3000
+NODE_ENV=development
+LOG_LEVEL=info
+
+# MCP Server Identity
+MCP_SERVER_NAME=ios-mcp-code-quality-server
+MCP_SERVER_VERSION=0.1.0
+
+# Security Settings
+ALLOWED_HOSTS=127.0.0.1,localhost,127.0.0.1:3000,localhost:3000
+RATE_LIMIT_WINDOW_MS=60000
+RATE_LIMIT_MAX_REQUESTS=100
+
+# Performance Settings
+SESSION_CLEANUP_INTERVAL_MS=300000
+MAX_CONCURRENT_TASKS=5
 ```
 
 ## Tools & Capabilities
@@ -565,5 +337,4 @@
 
 ---
 
-Made with ❤️ for the iOS development community
->>>>>>> 48c9201c
+Made with ❤️ for the iOS development community